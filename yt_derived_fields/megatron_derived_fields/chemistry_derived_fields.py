--- conflicted
+++ resolved
@@ -9,11 +9,7 @@
 import numpy as np
 from roman import toRoman
 
-<<<<<<< HEAD
-from . import chemistry_data as chem_data
-=======
 from yt_derived_fields.megatron_derived_fields import chemistry_data as chem_data
->>>>>>> 8fa9cd04
 
 metal_data = chem_data.get_metal_data()
 prim_data = chem_data.get_prim_data()
